# Architecture Decision Records

This directory contains Architecture Decision Records (ADRs).
For more information about what it is, see [Documenting Architecture Decisions][adr]
([permalink][adr-permalink]).

To write a new ADR for Prose Pod API, use [YYYY-MM-DD-z-template.md](./YYYY-MM-DD-z-template.md)
as a template and replace every occurrence of `<TODO:Whatever>` by whatever it should be.

## Accepted ADRs

- [Use SeaORM to interact with the SQLite database](./2023-12-21-a-use-sea-orm.md) (2023-12-21)

## Proposed ADRs

<<<<<<< HEAD
- [Write tests with the Gherkin syntax](./2024-01-11-a-write-tests-in-gherkin.md) (2024-01-11)
=======
- [Describe Prose Pod API using the OpenAPI Specification](./2023-12-18-a-describe-with-openapi.md) (2023-12-18)
>>>>>>> d7d2cc9b

## Superseded ADRs

- ø

## Deprecated ADRs

- ø

## Rejected ADRs

- ø

[adr]: <https://cognitect.com/blog/2011/11/15/documenting-architecture-decisions> "Documenting Architecture Decisions | Cognitect"
[adr-permalink]: <https://web.archive.org/web/20240104230549/https://cognitect.com/blog/2011/11/15/documenting-architecture-decisions> "Documenting Architecture Decisions | Wayback Machine"<|MERGE_RESOLUTION|>--- conflicted
+++ resolved
@@ -13,11 +13,8 @@
 
 ## Proposed ADRs
 
-<<<<<<< HEAD
+- [Describe Prose Pod API using the OpenAPI Specification](./2023-12-18-a-describe-with-openapi.md) (2023-12-18)
 - [Write tests with the Gherkin syntax](./2024-01-11-a-write-tests-in-gherkin.md) (2024-01-11)
-=======
-- [Describe Prose Pod API using the OpenAPI Specification](./2023-12-18-a-describe-with-openapi.md) (2023-12-18)
->>>>>>> d7d2cc9b
 
 ## Superseded ADRs
 
